{
  "devDependencies": {
    "@types/date-fns": "^2.5.3",
    "@types/jest": "^30.0.0",
    "@types/node": "^20.19.21",
    "@types/react": "^18",
    "@types/react-dom": "^18",
    "eslint": "^8",
    "eslint-config-next": "15.0.3",
    "jest": "^30.1.3",
    "ts-jest": "^29.4.2",
    "typescript": "^5"
  },
  "scripts": {
    "test": "jest --coverage",
    "start": "ts-node src/cli/cli-entrypoint.ts",
    "dev": "next dev",
    "build": "next build",
    "start:next": "next start",
    "lint": "next lint"
  },
  "dependencies": {
    "@fullcalendar/core": "^6.1.19",
    "@fullcalendar/daygrid": "^6.1.19",
    "@fullcalendar/react": "^6.1.19",
    "@supabase/supabase-js": "^2.76.0",
    "@tailwindcss/postcss": "^4.1.14",
    "autoprefixer": "^10.4.21",
    "date-fns": "^4.1.0",
<<<<<<< HEAD
    "next": "15.0.3",
    "postcss": "^8.5.6",
=======
    "next": "^15.0.3",
>>>>>>> 95b2281d
    "react": "^18.2.0",
    "react-dom": "^18.2.0",
    "tailwindcss": "^4.1.14",
    "ts-node": "^10.9.2",
    "tslib": "^2.8.1",
    "zod": "^4.1.12"
  }
}<|MERGE_RESOLUTION|>--- conflicted
+++ resolved
@@ -27,12 +27,7 @@
     "@tailwindcss/postcss": "^4.1.14",
     "autoprefixer": "^10.4.21",
     "date-fns": "^4.1.0",
-<<<<<<< HEAD
-    "next": "15.0.3",
-    "postcss": "^8.5.6",
-=======
     "next": "^15.0.3",
->>>>>>> 95b2281d
     "react": "^18.2.0",
     "react-dom": "^18.2.0",
     "tailwindcss": "^4.1.14",
