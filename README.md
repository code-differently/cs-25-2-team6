--- conflicted
+++ resolved
@@ -1,7 +1,6 @@
 # Presence: Centralized Attendance Management System
 **Team 6 - Code Society 25.2 Cohort**
 
-<<<<<<< HEAD
 [![Demo](https://img.shields.io/badge/Live_Demo-Available-green)](https://cs-25-2-team6.vercel.app/)
 [![License: MIT](https://img.shields.io/badge/License-MIT-yellow.svg)](LICENSE)
 
@@ -64,168 +63,6 @@
 - Formatting issues with "Add Student" form.
 
 ---
-=======
-
-[![Demo](https://img.shields.io/badge/Live_Demo-Available-green)](https://cs-25-2-team6.vercel.app/)
-[![License: MIT](https://img.shields.io/badge/License-MIT-yellow.svg)](LICENSE)
-
-
----
-
-
-## App Description
-
-
-Presence is a centralized attendance system that can be used by all teachers and staff, so the process of tracking attendance is standardized, reducing the likelihood of manual entry errors. It makes the process of generating reports and reviewing attendance data more efficient because it provides the functionality to sort and filter through electronic records quickly. The system streamlines attendance recording, generates automated reports, and provides real-time alerts to ensure student safety and administrative efficiency.
-
-
----
-
-
-## Problem Statement
-
-
-In many small or underfunded schools, the process of tracking attendance is done on paper and later manually entered into a spreadsheet, which increases the risk of inaccurate data. The manual process also makes it difficult to aggregate data and identify students who are frequently absent or late, and require direct intervention.
-
-
----
-
-
-## Team Members
-
-
-| **M** | **J** | **L** | **B** | **T** |
-|-------|-------|-------|-------|-------|
-| ![M](images/m-headshot.jpg) | ![J](images/j-headshot.jpg) | ![L](images/l-headshot.jpg) | ![B](images/b-headshot.jpg) | ![T](images/t-headshot.jpg) |
-| **Scrum Master & Front-End Developer** | **Lead Full-Stack Developer** | **Backend Developer** | **Front-End Developer** | **Front-End Developer** |
-
-
-Each team member contributed individual pull requests with working code and comprehensive test coverage, following agile development practices and maintaining high code quality standards.
-
-
----
-
-
-## Demo
-
-
-**Live Demo:** [https://cs-25-2-team6.vercel.app/](https://cs-25-2-team6.vercel.app/)
-
-
----
-
-
-## Screenshot Gallery
-
-
-| Dashboard | Attendance Form | Reports |
-|-----------|----------------|---------|
-| ![Dashboard](images/dashboard.png) | ![Reports](images/reports.png) |
-| **Student Management** | **Class Management** | **Alert System** |
-| ![Students](images/students.png) | ![Classes](images/classes.png) | ![Alerts](images/alerts.png) |
-
-
-*Screenshots coming soon as features are completed*
-
-
----
-
-
-## Feature Overview
-
-
-- **Individual and Batch Attendance Record Submission** - Streamlined attendance tracking for single students or entire classes
-- **Scheduling Planned Days Off** - Automated excused absences for holidays and scheduled non-school days
-- **Attendance Report Creation** - Comprehensive reporting with filtering and sorting capabilities
-- **Student & Class Profile Management** - Complete student and class organization system
-- **Alert System & Data Validation** - Automated notifications and real-time validation
-
-
----
-
-
-## Tech Stack
-
-
-| Category | Technologies |
-|----------|-------------|
-| **Frontend** | Next.js 14, React, TypeScript, Tailwind CSS |
-| **Backend** | Node.js, TypeScript, Next.js API Routes |
-| **Database** | File-based JSON storage (development) |
-| **Testing** | Jest, 80%+ coverage, Integration tests |
-| **Deployment** | Vercel (planned) |
-| **Development** | Git/GitHub, VS Code, ESLint |
-
-
----
-
-
-## Installation Instructions
-
-
-### Prerequisites
-- Node.js (v18 or higher)
-- npm or yarn package manager
-- Git for version control
-
-
-### Setup Instructions
-
-
-1. **Clone the Repository**
-```bash
-git clone https://github.com/code-differently/cs-25-2-team6.git
-cd cs-25-2-team6
-```
-
-
-2. **Install Dependencies**
-```bash
-npm install
-```
-
-
-3. **Run Development Server**
-```bash
-npm run dev
-```
-Open [http://localhost:3000](http://localhost:3000) to view the application.
-
-
-
-
-5. **Run Tests**
-```bash
-# Unit tests with coverage
-npm test
-
-
-# Integration tests
-npm run test:integration
-
-
-# View coverage report
-npm run test:coverage
-```
-
-
----
-
-
-## Known Issues
-
-
-- Add Scheduled Days Off Button Missing
-- "Acknowledge" button on Active Alerts dashboard does not have noticeable functionality
-- "Resolve" button on Active Alerts dashboard does not have noticeable functionality
-- Functionality to view student interventions is not implemented
-- "Filters" button on the Alerts Dashboard does not have full functionality
-- Increase contrast between high and medium severity colors in "Alert Severity Breakdown" section
-
-
----
-
->>>>>>> d8e602c1
 
 ## Roadmap Features
 
@@ -238,22 +75,8 @@
 - **Role-based access control** - Different permission levels for teachers, administrators, and support staff
 - **Cloud database integration** - Scalable production deployment with enhanced data security
 
-<<<<<<< HEAD
----
-=======
-- **Enhanced reporting and analytics to measure student outcomes** - Advanced analytics dashboard with improved filtering, KPI tracking, and trend analysis
-- **Enhance reporting and analytics to measure teacher outcomes** - Teacher performance insights and classroom analytics with correlation analysis
-- **Integration with grading system for correlation analysis** - Connect attendance data with academic performance for comprehensive insights
-- **SMS/Email notifications** - Real-time communication system for automated parent alerts and teacher notifications
-- **Student & Parent Portal** - Self-service platform with excuse note submission, historical attendance view, and direct teacher feedback
-- **Mobile-responsive design** - Tablet and phone access for on-the-go attendance management
-- **Role-based access control** - Different permission levels for teachers, administrators, and support staff
-- **Cloud database integration** - Scalable production deployment with enhanced data security
->>>>>>> d8e602c1
-
 ## Tech Stack
 
-<<<<<<< HEAD
 | Category | Technologies |
 |----------|-------------|
 | **Frontend** | Next.js 14, React, TypeScript, Tailwind CSS |
@@ -262,13 +85,9 @@
 | **Testing** | Jest, 80%+ coverage, Integration tests |
 | **Deployment** | Vercel (planned) |
 | **Development** | Git/GitHub, VS Code, ESLint |
-=======
----
->>>>>>> d8e602c1
 
 ---
 
-<<<<<<< HEAD
 ## Installation Instructions
 
 ### Prerequisites
@@ -306,24 +125,8 @@
 # View coverage report
 npm run test:coverage
 ```
-=======
+
 ## Credits
->>>>>>> d8e602c1
-
----
-
-<<<<<<< HEAD
-## Credits
-=======
-- **Code Differently** - Educational guidance and capstone framework
-- **GitHub Copilot** - AI-powered code completion and development assistance
-- **ChatGPT/OpenAI** - AI assistance for documentation, problem-solving, and code review
-- **Claude** - AI assistance for documentation and wireframes
-- **Next.js Team** - React framework for production applications
-- **Vercel** - Deployment platform for seamless hosting
-- **Jest Community** - Comprehensive testing framework
-- **Tailwind CSS** - Utility-first CSS framework for rapid UI development
->>>>>>> d8e602c1
 
 - **Code Differently** - Educational guidance and capstone framework
 - **GitHub Copilot** - AI-powered code completion and development assistance
@@ -334,8 +137,4 @@
 - **Jest Community** - Comprehensive testing framework
 - **Tailwind CSS** - Utility-first CSS framework for rapid UI development
 
-<<<<<<< HEAD
----
-=======
----
->>>>>>> d8e602c1
+---