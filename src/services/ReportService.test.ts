// Place mocks at the very top before any imports
jest.mock('../persistence/FileStudentRepo', () => {
  return {
    FileStudentRepo: jest.fn().mockImplementation(() => ({
      allStudents: () => [
        { id: '1', firstName: 'Alice', lastName: 'Smith' },
        { id: '2', firstName: 'Bob', lastName: 'Smith' },
        { id: '3', firstName: 'Charlie', lastName: 'Jones' }
      ]
    }))
  };
});

jest.mock('../persistence/FileAttendanceRepo', () => {
  return {
    FileAttendanceRepo: jest.fn().mockImplementation(() => ({
      allAttendance: () => [
        // 2025-09-17
        { studentId: '1', dateISO: '2025-09-17', status: 'PRESENT', earlyDismissal: false },
        { studentId: '2', dateISO: '2025-09-17', status: 'LATE', earlyDismissal: true },
        { studentId: '3', dateISO: '2025-09-17', status: 'ABSENT', earlyDismissal: false },
        // 2025-09-18
        { studentId: '1', dateISO: '2025-09-18', status: 'LATE', earlyDismissal: false },
        { studentId: '2', dateISO: '2025-09-18', status: 'LATE', earlyDismissal: false },
        { studentId: '3', dateISO: '2025-09-18', status: 'PRESENT', earlyDismissal: true },
        // 2025-09-19
        { studentId: '1', dateISO: '2025-09-19', status: 'PRESENT', earlyDismissal: true },
        { studentId: '2', dateISO: '2025-09-19', status: 'PRESENT', earlyDismissal: true }
      ]
    }))
  };
});

import { ReportService } from './ReportService';
import { AttendanceStatus } from '../domains/AttendanceStatus';
import { ScheduleService } from './ScheduleService';
jest.mock('./ScheduleService');

describe('ReportService', () => {
  const service = new ReportService();

  it('filterAttendanceBy with status only returns expected records', () => {
    const result = service.filterAttendanceBy({ status: AttendanceStatus.LATE });
    expect(result).toHaveLength(3);
    expect(result.some(r => r.studentId === '1' && r.status === AttendanceStatus.LATE)).toBe(true); // Alice Smith
    expect(result.some(r => r.studentId === '2' && r.status === AttendanceStatus.LATE && r.dateISO === '2025-09-17')).toBe(true); // Bob Smith 2025-09-17
    expect(result.some(r => r.studentId === '2' && r.status === AttendanceStatus.LATE && r.dateISO === '2025-09-18')).toBe(true); // Bob Smith 2025-09-18
  });

  it('filterAttendanceBy with date only returns expected records', () => {
    const result = service.filterAttendanceBy({ dateISO: '2025-09-17' });
    expect(result).toHaveLength(3);
    expect(result.every(r => r.dateISO === '2025-09-17')).toBe(true);
  });

  it('filterAttendanceBy with lastName only returns records for all students with that last name', () => {
    const result = service.filterAttendanceBy({ lastName: 'Smith' });
    expect(result.every(r => ['1', '2'].includes(r.studentId))).toBe(true);
  });

  it('filterAttendanceBy with lastName + status + date returns correct AND subset', () => {
    const result = service.filterAttendanceBy({
      lastName: 'Smith',
      status: AttendanceStatus.LATE,
      dateISO: '2025-09-18'
    });
    expect(result).toHaveLength(2);
    expect(result.every(r => ['1', '2'].includes(r.studentId) && r.status === AttendanceStatus.LATE && r.dateISO === '2025-09-18')).toBe(true);
  });

  it('getLateListBy with date returns only LATE for that date', () => {
    const result = service.getLateListBy({ dateISO: '2025-09-18' });
    expect(result).toHaveLength(2);
    expect(result.every(r => r.status === AttendanceStatus.LATE && r.dateISO === '2025-09-18')).toBe(true);
  });

  it('getEarlyDismissalListBy with lastName returns only earlyDismissal = true for that individual', () => {
    const result = service.getEarlyDismissalListBy({ lastName: 'Smith' });
    expect(result).toHaveLength(3); // Bob Smith (2025-09-17, 2025-09-19), Alice Smith (2025-09-19)
    expect(result.some(r => r.studentId === '2' && r.earlyDismissal && r.dateISO === '2025-09-17')).toBe(true);
    expect(result.some(r => r.studentId === '2' && r.earlyDismissal && r.dateISO === '2025-09-19')).toBe(true);
    expect(result.some(r => r.studentId === '1' && r.earlyDismissal && r.dateISO === '2025-09-19')).toBe(true);
  });

  it('Case-insensitive lastName matching verified via Student repo resolution', () => {
    const result = service.filterAttendanceBy({ lastName: 'smith' });
    expect(result.every(r => ['1', '2'].includes(r.studentId))).toBe(true);
  });

  // Edge Cases
  it('filterAttendanceBy with non-existent lastName returns empty array', () => {
    const result = service.filterAttendanceBy({ lastName: 'NonExistent' });
    expect(result).toHaveLength(0);
  });

  it('filterAttendanceBy with non-existent date returns empty array', () => {
    const result = service.filterAttendanceBy({ dateISO: '2025-01-01' });
    expect(result).toHaveLength(0);
  });

  it('filterAttendanceBy with empty options returns all attendance records', () => {
    const result = service.filterAttendanceBy({});
    expect(result).toHaveLength(8); // All mock records
  });

  it('filterAttendanceBy with ABSENT status returns only absent records', () => {
    const result = service.filterAttendanceBy({ status: AttendanceStatus.ABSENT });
    expect(result).toHaveLength(1);
    expect(result[0].studentId).toBe('3');
    expect(result[0].dateISO).toBe('2025-09-17');
    expect(result[0].status).toBe(AttendanceStatus.ABSENT);
  });

  it('filterAttendanceBy with PRESENT status returns only present records', () => {
    const result = service.filterAttendanceBy({ status: AttendanceStatus.PRESENT });
    expect(result).toHaveLength(4);
    expect(result.every(r => r.status === AttendanceStatus.PRESENT)).toBe(true);
  });

  it('filterAttendanceBy with impossible combination returns empty array', () => {
    const result = service.filterAttendanceBy({
      lastName: 'Smith',
      status: AttendanceStatus.ABSENT,
      dateISO: '2025-09-17'
    });
    expect(result).toHaveLength(0); // No Smith student is absent on 2025-09-17
  });

  it('filterAttendanceBy with mixed case lastName works correctly', () => {
    const result1 = service.filterAttendanceBy({ lastName: 'SMITH' });
    const result2 = service.filterAttendanceBy({ lastName: 'Smith' });
    const result3 = service.filterAttendanceBy({ lastName: 'smith' });
    expect(result1).toEqual(result2);
    expect(result2).toEqual(result3);
    expect(result1.length).toBeGreaterThan(0);
  });

  it('getLateListBy with non-existent date returns empty array', () => {
    const result = service.getLateListBy({ dateISO: '2025-01-01' });
    expect(result).toHaveLength(0);
  });

  it('getLateListBy with non-existent lastName returns empty array', () => {
    const result = service.getLateListBy({ lastName: 'NonExistent' });
    expect(result).toHaveLength(0);
  });

  it('getLateListBy with empty options returns all late records', () => {
    const result = service.getLateListBy({});
    expect(result).toHaveLength(3); // All LATE records
    expect(result.every(r => r.status === AttendanceStatus.LATE)).toBe(true);
  });

  it('getLateListBy with specific student and date combination', () => {
    const result = service.getLateListBy({ lastName: 'Smith', dateISO: '2025-09-17' });
    expect(result).toHaveLength(1);
    expect(result[0].studentId).toBe('2'); // Bob Smith late on 2025-09-17
    expect(result[0].status).toBe(AttendanceStatus.LATE);
  });

  it('getEarlyDismissalListBy with non-existent date returns empty array', () => {
    const result = service.getEarlyDismissalListBy({ dateISO: '2025-01-01' });
    expect(result).toHaveLength(0);
  });

  it('getEarlyDismissalListBy with non-existent lastName returns empty array', () => {
    const result = service.getEarlyDismissalListBy({ lastName: 'NonExistent' });
    expect(result).toHaveLength(0);
  });

  it('getEarlyDismissalListBy with empty options returns all early dismissal records', () => {
    const result = service.getEarlyDismissalListBy({});
    expect(result).toHaveLength(4); // All earlyDismissal = true records
    expect(result.every(r => r.earlyDismissal === true)).toBe(true);
  });

  it('getEarlyDismissalListBy with specific date filters correctly', () => {
    const result = service.getEarlyDismissalListBy({ dateISO: '2025-09-19' });
    expect(result).toHaveLength(2); // Alice and Bob both have early dismissal on 2025-09-19
    expect(result.every(r => r.dateISO === '2025-09-19' && r.earlyDismissal === true)).toBe(true);
  });

  it('getEarlyDismissalListBy with lastName Jones returns only Charlie early dismissals', () => {
    const result = service.getEarlyDismissalListBy({ lastName: 'Jones' });
    expect(result).toHaveLength(1); // Only Charlie (studentId '3') has early dismissal
    expect(result[0].studentId).toBe('3');
    expect(result[0].dateISO).toBe('2025-09-18');
    expect(result[0].earlyDismissal).toBe(true);
  });

  it('getEarlyDismissalListBy with impossible combination returns empty array', () => {
    const result = service.getEarlyDismissalListBy({ lastName: 'Jones', dateISO: '2025-09-17' });
    expect(result).toHaveLength(0); // Charlie has no early dismissal on 2025-09-17
  });

  it('filterAttendanceBy sorts results deterministically by date then studentId', () => {
    const result = service.filterAttendanceBy({ lastName: 'Smith' });
    // Should be sorted by dateISO first, then studentId
    for (let i = 1; i < result.length; i++) {
      const prev = result[i - 1];
      const curr = result[i];
      const dateComparison = prev.dateISO.localeCompare(curr.dateISO);
      if (dateComparison === 0) {
        expect(prev.studentId.localeCompare(curr.studentId)).toBeLessThanOrEqual(0);
      } else {
        expect(dateComparison).toBeLessThan(0);
      }
    }
  });

  it('getEarlyDismissalListBy sorts results deterministically by date then studentId', () => {
    const result = service.getEarlyDismissalListBy({});
    // Should be sorted by dateISO first, then studentId
    for (let i = 1; i < result.length; i++) {
      const prev = result[i - 1];
      const curr = result[i];
      const dateComparison = prev.dateISO.localeCompare(curr.dateISO);
      if (dateComparison === 0) {
        expect(prev.studentId.localeCompare(curr.studentId)).toBeLessThanOrEqual(0);
      } else {
        expect(dateComparison).toBeLessThan(0);
      }
    }
  });
});

describe('ReportService User Story 3', () => {
  let service: ReportService;
  beforeEach(() => {
    service = new ReportService();
    // @ts-ignore
    (service as any).attendanceRepo.allAttendance = jest.fn().mockReturnValue([
      // 2025-09-01 to 2025-09-10, present, late, absent, excused, earlyDismissal
      { studentId: 's1', dateISO: '2025-09-01', status: AttendanceStatus.PRESENT, earlyDismissal: false },
      { studentId: 's1', dateISO: '2025-09-02', status: AttendanceStatus.LATE, earlyDismissal: true },
      { studentId: 's1', dateISO: '2025-09-03', status: AttendanceStatus.ABSENT, earlyDismissal: false },
      { studentId: 's1', dateISO: '2025-09-04', status: AttendanceStatus.EXCUSED, earlyDismissal: false },
      { studentId: 's1', dateISO: '2025-09-05', status: AttendanceStatus.PRESENT, earlyDismissal: true },
      { studentId: 's1', dateISO: '2025-09-08', status: AttendanceStatus.LATE, earlyDismissal: false },
      { studentId: 's1', dateISO: '2025-09-09', status: AttendanceStatus.ABSENT, earlyDismissal: true },
      { studentId: 's1', dateISO: '2025-09-10', status: AttendanceStatus.PRESENT, earlyDismissal: false },
    ]);
  });

  it('daily grouping returns a bucket per calendar day with correct counts', () => {
    const buckets = service.getHistoryByTimeframe({ studentId: 's1', timeframe: 'DAILY', startISO: '2025-09-01', endISO: '2025-09-10' });
    expect(buckets).toHaveLength(8);
    expect(buckets[0]).toMatchObject({ date: '2025-09-01', present: 1 });
    expect(buckets[1]).toMatchObject({ date: '2025-09-02', late: 1, earlyDismissal: 1 });
    expect(buckets[2]).toMatchObject({ date: '2025-09-03', absent: 1 });
    expect(buckets[3]).toMatchObject({ date: '2025-09-04', excused: 1 });
    expect(buckets[4]).toMatchObject({ date: '2025-09-05', present: 1, earlyDismissal: 1 });
    expect(buckets[5]).toMatchObject({ date: '2025-09-08', late: 1 });
    expect(buckets[6]).toMatchObject({ date: '2025-09-09', absent: 1, earlyDismissal: 1 });
    expect(buckets[7]).toMatchObject({ date: '2025-09-10', present: 1 });
  });

  it('weekly grouping rolls up to the week start (Monday)', () => {
    const buckets = service.getHistoryByTimeframe({ studentId: 's1', timeframe: 'WEEKLY', startISO: '2025-09-01', endISO: '2025-09-10' });
    expect(buckets).toHaveLength(2);
    expect(buckets[0].date).toBe('2025-09-01'); // week of Sep 1
    expect(buckets[1].date).toBe('2025-09-08'); // week of Sep 8
    expect(buckets[0].present).toBe(2); // Sep 1, Sep 5
    expect(buckets[1].present).toBe(1); // Sep 10
  });

  it('monthly grouping rolls up to first-of-month', () => {
    const buckets = service.getHistoryByTimeframe({ studentId: 's1', timeframe: 'MONTHLY', startISO: '2025-09-01', endISO: '2025-09-10' });
    expect(buckets).toHaveLength(1);
    expect(buckets[0].date).toBe('2025-09-01');
    expect(buckets[0].present).toBe(3);
    expect(buckets[0].late).toBe(2);
    expect(buckets[0].absent).toBe(2);
    expect(buckets[0].excused).toBe(1);
    expect(buckets[0].earlyDismissal).toBe(3);
  });

  it('YTD summary totals match the underlying set', () => {
    const summary = service.getYearToDateSummary('s1', 2025);
    expect(summary).toEqual({ present: 3, late: 2, absent: 2, excused: 1, earlyDismissal: 3 });
  });

  it('Buckets returned in ascending order', () => {
    const buckets = service.getHistoryByTimeframe({ studentId: 's1', timeframe: 'DAILY', startISO: '2025-09-01', endISO: '2025-09-10' });
    for (let i = 1; i < buckets.length; i++) {
      expect(buckets[i].date >= buckets[i - 1].date).toBe(true);
    }
  });

  it('Edge case: no records returns empty array', () => {
    // @ts-ignore
    service.attendanceRepo.allAttendance = jest.fn().mockReturnValue([]);
    const buckets = service.getHistoryByTimeframe({ studentId: 's1', timeframe: 'DAILY', startISO: '2025-09-01', endISO: '2025-09-10' });
    expect(buckets).toEqual([]);
    const summary = service.getYearToDateSummary('s1', 2025);
    expect(summary).toEqual({ present: 0, late: 0, absent: 0, excused: 0, earlyDismissal: 0 });
  });

  describe('Weekly Bucketing Edge Cases', () => {
    beforeEach(() => {
      // Mock data spanning across week boundaries to test week start rule
      (service as any).attendanceRepo.allAttendance = jest.fn().mockReturnValue([
        { studentId: 's1', dateISO: '2025-09-13', status: AttendanceStatus.PRESENT, earlyDismissal: false }, // Saturday
        { studentId: 's1', dateISO: '2025-09-14', status: AttendanceStatus.LATE, earlyDismissal: false }, // Sunday  
        { studentId: 's1', dateISO: '2025-09-15', status: AttendanceStatus.ABSENT, earlyDismissal: false }, // Monday
        { studentId: 's1', dateISO: '2025-09-21', status: AttendanceStatus.PRESENT, earlyDismissal: false }, // Sunday
        { studentId: 's1', dateISO: '2025-09-22', status: AttendanceStatus.LATE, earlyDismissal: false }, // Monday
      ]);
    });

    it('weekly buckets should start on Monday (documented choice)', () => {
      (service as any).attendanceRepo.allAttendance = jest.fn().mockReturnValue([
        { studentId: 's1', dateISO: '2025-09-13', status: AttendanceStatus.PRESENT, earlyDismissal: false }, // Saturday
        { studentId: 's1', dateISO: '2025-09-14', status: AttendanceStatus.LATE, earlyDismissal: false }, // Sunday  
        { studentId: 's1', dateISO: '2025-09-15', status: AttendanceStatus.ABSENT, earlyDismissal: false }, // Monday
        { studentId: 's1', dateISO: '2025-09-21', status: AttendanceStatus.PRESENT, earlyDismissal: false }, // Sunday
        { studentId: 's1', dateISO: '2025-09-22', status: AttendanceStatus.LATE, earlyDismissal: false }, // Monday
      ]);
      
      const buckets = service.getHistoryByTimeframe({ 
        studentId: 's1', 
        timeframe: 'WEEKLY', 
        startISO: '2025-09-13', 
        endISO: '2025-09-22' 
      });
      
      expect(buckets).toHaveLength(3);
      expect(buckets[0].date).toBe('2025-09-08'); // Week of Sep 8-14 (contains Sat 9/13, Sun 9/14)
      expect(buckets[1].date).toBe('2025-09-15'); // Week of Sep 15-21 (contains Mon 9/15, Sun 9/21) 
      expect(buckets[2].date).toBe('2025-09-22'); // Week of Sep 22-28 (contains Mon 9/22)
      
      // Saturday 9/13 and Sunday 9/14 should be in first week
      expect(buckets[0].present).toBe(1); // Saturday 9/13
      expect(buckets[0].late).toBe(1); // Sunday 9/14
      
      // Monday 9/15 and Sunday 9/21 should be in second week  
      expect(buckets[1].absent).toBe(1); // Monday 9/15
      expect(buckets[1].present).toBe(1); // Sunday 9/21
      
      // Monday 9/22 should be in third week
      expect(buckets[2].late).toBe(1); // Monday 9/22
    });

    it('weekly buckets should handle year boundary correctly', () => {
      (service as any).attendanceRepo.allAttendance = jest.fn().mockReturnValue([
        { studentId: 's1', dateISO: '2025-12-28', status: AttendanceStatus.PRESENT, earlyDismissal: false }, // Sunday
        { studentId: 's1', dateISO: '2025-12-29', status: AttendanceStatus.LATE, earlyDismissal: false }, // Monday
        { studentId: 's1', dateISO: '2026-01-01', status: AttendanceStatus.ABSENT, earlyDismissal: false }, // Wednesday
        { studentId: 's1', dateISO: '2026-01-05', status: AttendanceStatus.PRESENT, earlyDismissal: false }, // Sunday
        { studentId: 's1', dateISO: '2026-01-06', status: AttendanceStatus.LATE, earlyDismissal: false }, // Monday
      ]);

      const buckets = service.getHistoryByTimeframe({ 
        studentId: 's1', 
        timeframe: 'WEEKLY', 
        startISO: '2025-12-28', 
        endISO: '2026-01-06' 
      });

      expect(buckets).toHaveLength(3);
      expect(buckets[0].date).toBe('2025-12-22'); // Week containing Dec 28 (Sunday)
      expect(buckets[1].date).toBe('2025-12-29'); // Week containing Dec 29 (Monday) and Jan 1 (Wednesday)
      expect(buckets[2].date).toBe('2026-01-05'); // Week containing Jan 5 (Sunday) and Jan 6 (Monday)
    });

    it('weekly buckets with zero counts should not be returned', () => {
      (service as any).attendanceRepo.allAttendance = jest.fn().mockReturnValue([
        { studentId: 's1', dateISO: '2025-09-01', status: AttendanceStatus.PRESENT, earlyDismissal: false }, // Monday
        { studentId: 's1', dateISO: '2025-09-15', status: AttendanceStatus.LATE, earlyDismissal: false }, // Monday (2 weeks later)
      ]);

      const buckets = service.getHistoryByTimeframe({ 
        studentId: 's1', 
        timeframe: 'WEEKLY', 
        startISO: '2025-09-01', 
        endISO: '2025-09-15' 
      });

      expect(buckets).toHaveLength(2); // Only weeks with data, empty week in between is not returned
      expect(buckets[0].date).toBe('2025-09-01'); // Week containing Sep 1 (Monday start of week)
      expect(buckets[1].date).toBe('2025-09-15'); // Week containing Sep 15 (Monday start of week)
    });
  });

  describe('Monthly Bucketing Edge Cases', () => {
    it('monthly buckets should handle February correctly in leap vs non-leap years', () => {
      (service as any).attendanceRepo.allAttendance = jest.fn().mockReturnValue([
        { studentId: 's1', dateISO: '2024-02-28', status: AttendanceStatus.PRESENT, earlyDismissal: false }, // Leap year
        { studentId: 's1', dateISO: '2024-02-29', status: AttendanceStatus.LATE, earlyDismissal: false }, // Leap day
        { studentId: 's1', dateISO: '2025-02-28', status: AttendanceStatus.ABSENT, earlyDismissal: false }, // Non-leap year
      ]);

      // Test leap year February (2024)
      const leapYearBuckets = service.getHistoryByTimeframe({ 
        studentId: 's1', 
        timeframe: 'MONTHLY', 
        startISO: '2024-02-01', 
        endISO: '2024-02-29' 
      });
      expect(leapYearBuckets).toHaveLength(1);
      expect(leapYearBuckets[0].date).toBe('2024-02-01');
      expect(leapYearBuckets[0].present).toBe(1);
      expect(leapYearBuckets[0].late).toBe(1);

      // Test non-leap year February (2025)  
      const nonLeapYearBuckets = service.getHistoryByTimeframe({ 
        studentId: 's1', 
        timeframe: 'MONTHLY', 
        startISO: '2025-02-01', 
        endISO: '2025-02-28' 
      });
      expect(nonLeapYearBuckets).toHaveLength(1);
      expect(nonLeapYearBuckets[0].date).toBe('2025-02-01');
      expect(nonLeapYearBuckets[0].absent).toBe(1);
    });

    it('monthly buckets should handle months with different day counts consistently', () => {
      (service as any).attendanceRepo.allAttendance = jest.fn().mockReturnValue([
        { studentId: 's1', dateISO: '2025-04-30', status: AttendanceStatus.PRESENT, earlyDismissal: false }, // April (30 days)
        { studentId: 's1', dateISO: '2025-05-31', status: AttendanceStatus.LATE, earlyDismissal: false }, // May (31 days)
        { studentId: 's1', dateISO: '2025-06-30', status: AttendanceStatus.ABSENT, earlyDismissal: false }, // June (30 days)  
        { studentId: 's1', dateISO: '2025-07-31', status: AttendanceStatus.EXCUSED, earlyDismissal: false }, // July (31 days)
      ]);

      const buckets = service.getHistoryByTimeframe({ 
        studentId: 's1', 
        timeframe: 'MONTHLY', 
        startISO: '2025-04-01', 
        endISO: '2025-07-31' 
      });

      expect(buckets).toHaveLength(4);
      expect(buckets[0].date).toBe('2025-04-01'); // April
      expect(buckets[1].date).toBe('2025-05-01'); // May
      expect(buckets[2].date).toBe('2025-06-01'); // June 
      expect(buckets[3].date).toBe('2025-07-01'); // July
      
      // Each month should correctly count its last day
      expect(buckets[0].present).toBe(1); // April 30
      expect(buckets[1].late).toBe(1); // May 31
      expect(buckets[2].absent).toBe(1); // June 30
      expect(buckets[3].excused).toBe(1); // July 31
    });

    it('monthly buckets with zero counts should not be returned', () => {
      (service as any).attendanceRepo.allAttendance = jest.fn().mockReturnValue([
        { studentId: 's1', dateISO: '2025-01-15', status: AttendanceStatus.PRESENT, earlyDismissal: false }, // January
        { studentId: 's1', dateISO: '2025-03-15', status: AttendanceStatus.LATE, earlyDismissal: false }, // March (skip February)
        { studentId: 's1', dateISO: '2025-05-15', status: AttendanceStatus.ABSENT, earlyDismissal: false }, // May (skip April)
      ]);

      const buckets = service.getHistoryByTimeframe({ 
        studentId: 's1', 
        timeframe: 'MONTHLY', 
        startISO: '2025-01-01', 
        endISO: '2025-05-31' 
      });

      expect(buckets).toHaveLength(3); // Only months with data, empty months are not returned
      expect(buckets[0].date).toBe('2025-01-01');
      expect(buckets[1].date).toBe('2025-03-01');
      expect(buckets[2].date).toBe('2025-05-01');
      // February and April should be missing since they have zero counts
    });

    it('monthly buckets should handle year transitions correctly', () => {
      (service as any).attendanceRepo.allAttendance = jest.fn().mockReturnValue([
        { studentId: 's1', dateISO: '2025-12-15', status: AttendanceStatus.PRESENT, earlyDismissal: false }, // December 2025
        { studentId: 's1', dateISO: '2025-12-31', status: AttendanceStatus.LATE, earlyDismissal: false }, // Last day of 2025
        { studentId: 's1', dateISO: '2026-01-01', status: AttendanceStatus.ABSENT, earlyDismissal: false }, // First day of 2026
        { studentId: 's1', dateISO: '2026-01-15', status: AttendanceStatus.EXCUSED, earlyDismissal: false }, // January 2026
      ]);

      const buckets = service.getHistoryByTimeframe({ 
        studentId: 's1', 
        timeframe: 'MONTHLY', 
        startISO: '2025-12-01', 
        endISO: '2026-01-31' 
      });

      expect(buckets).toHaveLength(2);
      expect(buckets[0].date).toBe('2025-12-01'); // December 2025
      expect(buckets[1].date).toBe('2026-01-01'); // January 2026
      
      expect(buckets[0].present).toBe(1);
      expect(buckets[0].late).toBe(1);
      expect(buckets[1].absent).toBe(1);  
      expect(buckets[1].excused).toBe(1);
    });
  });

  describe('Zero Count Buckets Edge Cases', () => {
    it('should document that zero count buckets are NOT returned by default', () => {
      (service as any).attendanceRepo.allAttendance = jest.fn().mockReturnValue([]);

      // Test daily buckets with no data
      const dailyBuckets = service.getHistoryByTimeframe({ 
        studentId: 's1', 
        timeframe: 'DAILY', 
        startISO: '2025-09-01', 
        endISO: '2025-09-07' 
      });
      expect(dailyBuckets).toEqual([]); // Empty array, not days with zero counts

      // Test weekly buckets with no data  
      const weeklyBuckets = service.getHistoryByTimeframe({ 
        studentId: 's1', 
        timeframe: 'WEEKLY', 
        startISO: '2025-09-01', 
        endISO: '2025-09-30' 
      });
      expect(weeklyBuckets).toEqual([]); // Empty array, not weeks with zero counts

      // Test monthly buckets with no data
      const monthlyBuckets = service.getHistoryByTimeframe({ 
        studentId: 's1', 
        timeframe: 'MONTHLY', 
        startISO: '2025-01-01', 
        endISO: '2025-12-31' 
      });
      expect(monthlyBuckets).toEqual([]); // Empty array, not months with zero counts
    });

    it('should verify sparse data does not return intermediate zero buckets', () => {
      (service as any).attendanceRepo.allAttendance = jest.fn().mockReturnValue([
        { studentId: 's1', dateISO: '2025-09-01', status: AttendanceStatus.PRESENT, earlyDismissal: false }, // Monday
        { studentId: 's1', dateISO: '2025-09-05', status: AttendanceStatus.LATE, earlyDismissal: false }, // Friday (same week)
        { studentId: 's1', dateISO: '2025-09-15', status: AttendanceStatus.ABSENT, earlyDismissal: false }, // Monday (2 weeks later)
      ]);

      // Daily timeframe should not return days without data
      const dailyBuckets = service.getHistoryByTimeframe({ 
        studentId: 's1', 
        timeframe: 'DAILY', 
        startISO: '2025-09-01', 
        endISO: '2025-09-15' 
      });
      expect(dailyBuckets).toHaveLength(3); // Only the 3 days with data
      expect(dailyBuckets[0].date).toBe('2025-09-01');
      expect(dailyBuckets[1].date).toBe('2025-09-05');
      expect(dailyBuckets[2].date).toBe('2025-09-15');
      // Sept 2, 3, 4, 6, 7, 8, 9, 10, 11, 12, 13, 14 should NOT be returned

      // Weekly timeframe should not return weeks without data  
      const weeklyBuckets = service.getHistoryByTimeframe({ 
        studentId: 's1', 
        timeframe: 'WEEKLY', 
        startISO: '2025-09-01', 
        endISO: '2025-09-15' 
      });
      expect(weeklyBuckets).toHaveLength(2); // Only 2 weeks with data
      expect(weeklyBuckets[0].date).toBe('2025-09-01'); // Week containing Sep 1 (Monday) & Sep 5 (Friday) 
      expect(weeklyBuckets[1].date).toBe('2025-09-15'); // Week containing Sep 15 (Monday)
      // The week of Sep 8-14 with no data should NOT be returned
    });
  });

<<<<<<< HEAD
  describe('Timezone and Date Boundary Edge Cases', () => {
    it('should handle dates near DST transitions correctly', () => {
      // @ts-ignore
      service.attendanceRepo.allAttendance = jest.fn().mockReturnValue([
        // Spring forward DST transition (March 2025)
        { studentId: 's1', dateISO: '2025-03-08', status: AttendanceStatus.PRESENT, earlyDismissal: false }, // Day before DST
        { studentId: 's1', dateISO: '2025-03-09', status: AttendanceStatus.LATE, earlyDismissal: false }, // DST transition day
        { studentId: 's1', dateISO: '2025-03-10', status: AttendanceStatus.ABSENT, earlyDismissal: false }, // Day after DST
        // Fall back DST transition (November 2025)  
        { studentId: 's1', dateISO: '2025-11-01', status: AttendanceStatus.PRESENT, earlyDismissal: false }, // Day before DST
        { studentId: 's1', dateISO: '2025-11-02', status: AttendanceStatus.LATE, earlyDismissal: false }, // DST transition day
        { studentId: 's1', dateISO: '2025-11-03', status: AttendanceStatus.ABSENT, earlyDismissal: false }, // Day after DST
      ]);

      const springBuckets = service.getHistoryByTimeframe({ 
        studentId: 's1', 
        timeframe: 'DAILY', 
        startISO: '2025-03-08', 
        endISO: '2025-03-10' 
      });
      
      expect(springBuckets).toHaveLength(3);
      expect(springBuckets[0].date).toBe('2025-03-08');
      expect(springBuckets[1].date).toBe('2025-03-09'); // DST transition should not affect date grouping
      expect(springBuckets[2].date).toBe('2025-03-10');

      const fallBuckets = service.getHistoryByTimeframe({ 
        studentId: 's1', 
        timeframe: 'DAILY', 
        startISO: '2025-11-01', 
        endISO: '2025-11-03' 
      });
      
      expect(fallBuckets).toHaveLength(3);
      expect(fallBuckets[0].date).toBe('2025-11-01');
      expect(fallBuckets[1].date).toBe('2025-11-02'); // DST transition should not affect date grouping
      expect(fallBuckets[2].date).toBe('2025-11-03');
    });

    it('should handle leap second edge cases (February 29)', () => {
      // @ts-ignore
      service.attendanceRepo.allAttendance = jest.fn().mockReturnValue([
        { studentId: 's1', dateISO: '2024-02-28', status: AttendanceStatus.PRESENT, earlyDismissal: false }, // Day before leap day
        { studentId: 's1', dateISO: '2024-02-29', status: AttendanceStatus.LATE, earlyDismissal: false }, // Leap day  
        { studentId: 's1', dateISO: '2024-03-01', status: AttendanceStatus.ABSENT, earlyDismissal: false }, // Day after leap day
      ]);

      const buckets = service.getHistoryByTimeframe({ 
        studentId: 's1', 
        timeframe: 'DAILY', 
        startISO: '2024-02-28', 
        endISO: '2024-03-01' 
      });
      
      expect(buckets).toHaveLength(3);
      expect(buckets[0].date).toBe('2024-02-28');
      expect(buckets[1].date).toBe('2024-02-29'); // Leap day should be handled correctly
      expect(buckets[2].date).toBe('2024-03-01');
      
      // Verify leap day data is properly bucketed
      expect(buckets[1].late).toBe(1);
      expect(buckets[1].present).toBe(0);
    });

    it('should handle international date line edge cases', () => {
      // Test dates around international date line scenarios (UTC vs local time)
      // @ts-ignore
      service.attendanceRepo.allAttendance = jest.fn().mockReturnValue([
        { studentId: 's1', dateISO: '2025-12-31', status: AttendanceStatus.PRESENT, earlyDismissal: false }, // New Year's Eve
        { studentId: 's1', dateISO: '2026-01-01', status: AttendanceStatus.LATE, earlyDismissal: false }, // New Year's Day
      ]);

      const buckets = service.getHistoryByTimeframe({ 
        studentId: 's1', 
        timeframe: 'DAILY', 
        startISO: '2025-12-31', 
        endISO: '2026-01-01' 
      });
      
      expect(buckets).toHaveLength(2);
      expect(buckets[0].date).toBe('2025-12-31');
      expect(buckets[1].date).toBe('2026-01-01');
      
      // Verify year boundary doesn't cause date parsing issues
      expect(buckets[0].present).toBe(1);
      expect(buckets[1].late).toBe(1);
    });
  });

  describe('Performance and Scalability Edge Cases', () => {
    it('should handle large datasets efficiently', () => {
      // Generate 1000 attendance records across multiple students and dates
      const largeMockData = [];
      for (let studentId = 1; studentId <= 50; studentId++) {
        for (let day = 1; day <= 20; day++) {
          const dateISO = `2025-09-${day.toString().padStart(2, '0')}`;
          const statuses = [AttendanceStatus.PRESENT, AttendanceStatus.LATE, AttendanceStatus.ABSENT, AttendanceStatus.EXCUSED];
          const randomStatus = statuses[Math.floor(Math.random() * statuses.length)];
          largeMockData.push({
            studentId: studentId.toString(),
            dateISO,
            status: randomStatus,
            earlyDismissal: Math.random() > 0.8 // 20% chance of early dismissal
          });
        }
      }

      // @ts-ignore
      service.attendanceRepo.allAttendance = jest.fn().mockReturnValue(largeMockData);

      // Test that large dataset filtering works efficiently
      const startTime = Date.now();
      const result = service.filterAttendanceBy({ status: AttendanceStatus.LATE });
      const endTime = Date.now();
      
      expect(result.length).toBeGreaterThan(0);
      expect(endTime - startTime).toBeLessThan(100); // Should complete in under 100ms
      expect(result.every(r => r.status === AttendanceStatus.LATE)).toBe(true);
    });

    it('should handle year-to-date summary for full academic year', () => {
      // Generate full school year data (180 days)
      const fullYearData = [];
      for (let month = 1; month <= 12; month++) {
        for (let day = 1; day <= 15; day++) { // 15 days per month = 180 total
          const dateISO = `2025-${month.toString().padStart(2, '0')}-${day.toString().padStart(2, '0')}`;
          fullYearData.push({
            studentId: 's1',
            dateISO,
            status: AttendanceStatus.PRESENT,
            earlyDismissal: false
          });
        }
      }

      // @ts-ignore
      service.attendanceRepo.allAttendance = jest.fn().mockReturnValue(fullYearData);

      const summary = service.getYearToDateSummary('s1', 2025);
      expect(summary.present).toBeGreaterThan(0);  // At least some records should be counted
      expect(summary.present).toBeLessThanOrEqual(180); // But not more than total generated
      expect(summary.late).toBe(0);
      expect(summary.absent).toBe(0);
      expect(summary.excused).toBe(0);
      expect(summary.earlyDismissal).toBe(0);
    });

    it('should handle multiple students with overlapping dates efficiently', () => {
      // Create scenario with 100 students all having attendance on same dates
      const overlappingData = [];
      const testDates = ['2025-09-15', '2025-09-16', '2025-09-17'];
      
      for (let studentId = 1; studentId <= 100; studentId++) {
        for (const dateISO of testDates) {
          overlappingData.push({
            studentId: studentId.toString(),
            dateISO,
            status: AttendanceStatus.PRESENT,
            earlyDismissal: false
          });
        }
      }

      // @ts-ignore
      service.attendanceRepo.allAttendance = jest.fn().mockReturnValue(overlappingData);

      // Test filtering by specific date returns all students
      const result = service.filterAttendanceBy({ dateISO: '2025-09-15' });
      expect(result).toHaveLength(100);
      expect(result.every(r => r.dateISO === '2025-09-15')).toBe(true);
    });
  });

  describe('Data Corruption and Malformed Input Edge Cases', () => {
    it('should handle missing or undefined attendance records gracefully', () => {
      // @ts-ignore
      service.attendanceRepo.allAttendance = jest.fn().mockReturnValue([
        { studentId: 's1', dateISO: '2025-09-15', status: AttendanceStatus.PRESENT, earlyDismissal: false },
        { studentId: 's2', dateISO: '2025-09-16', status: AttendanceStatus.LATE, earlyDismissal: false },
      ]);

      // Test that the service processes valid records correctly
      const result = service.filterAttendanceBy({});
      expect(result).toHaveLength(2);
      expect(result[0].studentId).toBe('s1');
      expect(result[1].studentId).toBe('s2');
    });

    it('should handle malformed date strings defensively', () => {
      // @ts-ignore
      service.attendanceRepo.allAttendance = jest.fn().mockReturnValue([
        { studentId: 's1', dateISO: 'invalid-date', status: AttendanceStatus.PRESENT, earlyDismissal: false },
        { studentId: 's1', dateISO: '2025-13-45', status: AttendanceStatus.LATE, earlyDismissal: false }, // Invalid month/day
        { studentId: 's1', dateISO: '2025-09-15', status: AttendanceStatus.ABSENT, earlyDismissal: false }, // Valid
        { studentId: 's1', dateISO: '', status: AttendanceStatus.EXCUSED, earlyDismissal: false }, // Empty string
      ]);

      // Test that getHistoryByTimeframe handles malformed dates gracefully
      const buckets = service.getHistoryByTimeframe({ 
        studentId: 's1', 
        timeframe: 'DAILY', 
        startISO: '2025-09-01', 
        endISO: '2025-09-30' 
      });
      
      // Should only process the valid date record
      expect(buckets).toHaveLength(1);
      expect(buckets[0].date).toBe('2025-09-15');
      expect(buckets[0].absent).toBe(1);
    });

    it('should handle records with missing required fields', () => {
      // @ts-ignore
      service.attendanceRepo.allAttendance = jest.fn().mockReturnValue([
        { studentId: 's1', dateISO: '2025-09-15', status: AttendanceStatus.ABSENT, earlyDismissal: false }, // Complete record
        { studentId: 's2', dateISO: '2025-09-16', status: AttendanceStatus.PRESENT, earlyDismissal: false }, // Complete record
      ]);

      const result = service.filterAttendanceBy({});
      // Should process complete records correctly
      expect(result.length).toBe(2);
      expect(result.every(r => r.studentId && r.dateISO && r.status)).toBe(true);
    });
  });

  describe('Statistical Anomaly Edge Cases', () => {
    it('should handle perfect attendance scenarios', () => {
      // @ts-ignore
      service.attendanceRepo.allAttendance = jest.fn().mockReturnValue([
        { studentId: 's1', dateISO: '2025-09-01', status: AttendanceStatus.PRESENT, earlyDismissal: false },
        { studentId: 's1', dateISO: '2025-09-02', status: AttendanceStatus.PRESENT, earlyDismissal: false },
        { studentId: 's1', dateISO: '2025-09-03', status: AttendanceStatus.PRESENT, earlyDismissal: false },
        { studentId: 's1', dateISO: '2025-09-04', status: AttendanceStatus.PRESENT, earlyDismissal: false },
        { studentId: 's1', dateISO: '2025-09-05', status: AttendanceStatus.PRESENT, earlyDismissal: false },
      ]);

      const summary = service.getYearToDateSummary('s1', 2025);
      expect(summary.present).toBe(5);
      expect(summary.late).toBe(0);
      expect(summary.absent).toBe(0);
      expect(summary.excused).toBe(0);
      expect(summary.earlyDismissal).toBe(0);

      // All daily buckets should show perfect attendance
      const buckets = service.getHistoryByTimeframe({ 
        studentId: 's1', 
        timeframe: 'DAILY', 
        startISO: '2025-09-01', 
        endISO: '2025-09-05' 
      });
      
      expect(buckets.every(bucket => bucket.present === 1 && bucket.late === 0 && bucket.absent === 0)).toBe(true);
    });

    it('should handle all students absent scenario', () => {
      // Mock student repo to return multiple students
      // @ts-ignore
      service.studentRepo.allStudents = jest.fn().mockReturnValue([
        { id: 's1', firstName: 'Student', lastName: 'One' },
        { id: 's2', firstName: 'Student', lastName: 'Two' },  
        { id: 's3', firstName: 'Student', lastName: 'Three' },
      ]);

      // @ts-ignore
      service.attendanceRepo.allAttendance = jest.fn().mockReturnValue([
        { studentId: 's1', dateISO: '2025-09-15', status: AttendanceStatus.ABSENT, earlyDismissal: false },
        { studentId: 's2', dateISO: '2025-09-15', status: AttendanceStatus.ABSENT, earlyDismissal: false },
        { studentId: 's3', dateISO: '2025-09-15', status: AttendanceStatus.ABSENT, earlyDismissal: false },
      ]);

      // Test that filtering by date returns all absent students
      const result = service.filterAttendanceBy({ dateISO: '2025-09-15' });
      expect(result).toHaveLength(3);
      expect(result.every(r => r.status === AttendanceStatus.ABSENT)).toBe(true);

      // Test daily bucket aggregation
      const buckets = service.getHistoryByTimeframe({ 
        studentId: 's1', 
        timeframe: 'DAILY', 
        startISO: '2025-09-15', 
        endISO: '2025-09-15' 
      });
      
      expect(buckets).toHaveLength(1);
      expect(buckets[0].absent).toBe(1);
      expect(buckets[0].present).toBe(0);
      expect(buckets[0].late).toBe(0);
    });

    it('should handle student with only excused absences', () => {
      // @ts-ignore
      service.attendanceRepo.allAttendance = jest.fn().mockReturnValue([
        { studentId: 's1', dateISO: '2025-09-01', status: AttendanceStatus.EXCUSED, earlyDismissal: false },
        { studentId: 's1', dateISO: '2025-09-02', status: AttendanceStatus.EXCUSED, earlyDismissal: false },
        { studentId: 's1', dateISO: '2025-09-03', status: AttendanceStatus.EXCUSED, earlyDismissal: false },
        { studentId: 's1', dateISO: '2025-09-04', status: AttendanceStatus.EXCUSED, earlyDismissal: false },
        { studentId: 's1', dateISO: '2025-09-05', status: AttendanceStatus.EXCUSED, earlyDismissal: false },
      ]);

      const summary = service.getYearToDateSummary('s1', 2025);
      expect(summary.excused).toBe(5);
      expect(summary.present).toBe(0);
      expect(summary.late).toBe(0);
      expect(summary.absent).toBe(0);
      expect(summary.earlyDismissal).toBe(0);

      // Test filtering by excused status
      const excusedRecords = service.filterAttendanceBy({ status: AttendanceStatus.EXCUSED });
      expect(excusedRecords).toHaveLength(5);
      expect(excusedRecords.every(r => r.status === AttendanceStatus.EXCUSED)).toBe(true);
    });

    it('should handle student with chronic tardiness (100% late)', () => {
      // @ts-ignore
      service.attendanceRepo.allAttendance = jest.fn().mockReturnValue([
        { studentId: 's1', dateISO: '2025-09-01', status: AttendanceStatus.LATE, earlyDismissal: false },
        { studentId: 's1', dateISO: '2025-09-02', status: AttendanceStatus.LATE, earlyDismissal: true },
        { studentId: 's1', dateISO: '2025-09-03', status: AttendanceStatus.LATE, earlyDismissal: false },
        { studentId: 's1', dateISO: '2025-09-04', status: AttendanceStatus.LATE, earlyDismissal: true },
        { studentId: 's1', dateISO: '2025-09-05', status: AttendanceStatus.LATE, earlyDismissal: false },
      ]);

      const summary = service.getYearToDateSummary('s1', 2025);
      expect(summary.late).toBe(5);
      expect(summary.earlyDismissal).toBe(2);
      expect(summary.present).toBe(0);
      expect(summary.absent).toBe(0);
      expect(summary.excused).toBe(0);

      // Test late list functionality  
      const lateRecords = service.getLateListBy({});
      expect(lateRecords).toHaveLength(5);
      expect(lateRecords.every(r => r.status === AttendanceStatus.LATE)).toBe(true);
    });
  });

  describe('Boundary Condition Edge Cases', () => {
    it('should handle inclusive date range boundaries correctly', () => {
      // @ts-ignore
      service.attendanceRepo.allAttendance = jest.fn().mockReturnValue([
        { studentId: 's1', dateISO: '2025-09-14', status: AttendanceStatus.PRESENT, earlyDismissal: false }, // Day before start
        { studentId: 's1', dateISO: '2025-09-15', status: AttendanceStatus.LATE, earlyDismissal: false }, // Start boundary
        { studentId: 's1', dateISO: '2025-09-16', status: AttendanceStatus.ABSENT, earlyDismissal: false }, // Middle
        { studentId: 's1', dateISO: '2025-09-17', status: AttendanceStatus.EXCUSED, earlyDismissal: false }, // End boundary
        { studentId: 's1', dateISO: '2025-09-18', status: AttendanceStatus.PRESENT, earlyDismissal: false }, // Day after end
      ]);

      const buckets = service.getHistoryByTimeframe({ 
        studentId: 's1', 
        timeframe: 'DAILY', 
        startISO: '2025-09-15', 
        endISO: '2025-09-17' 
      });
      
      // Should include start and end boundaries, exclude outside dates
      expect(buckets).toHaveLength(3);
      expect(buckets[0].date).toBe('2025-09-15'); // Start boundary included
      expect(buckets[1].date).toBe('2025-09-16'); // Middle included
      expect(buckets[2].date).toBe('2025-09-17'); // End boundary included
      
      // Verify boundary dates not included
      expect(buckets.some(b => b.date === '2025-09-14')).toBe(false);
      expect(buckets.some(b => b.date === '2025-09-18')).toBe(false);
    });

    it('should handle single-day date ranges', () => {
      // @ts-ignore
      service.attendanceRepo.allAttendance = jest.fn().mockReturnValue([
        { studentId: 's1', dateISO: '2025-09-15', status: AttendanceStatus.LATE, earlyDismissal: true },
      ]);

      const buckets = service.getHistoryByTimeframe({ 
        studentId: 's1', 
        timeframe: 'DAILY', 
        startISO: '2025-09-15', 
        endISO: '2025-09-15' 
      });
      
      expect(buckets).toHaveLength(1);
      expect(buckets[0].date).toBe('2025-09-15');
      expect(buckets[0].late).toBe(1);
      expect(buckets[0].earlyDismissal).toBe(1);
    });

    it('should handle reverse date ranges gracefully', () => {
      // @ts-ignore
      service.attendanceRepo.allAttendance = jest.fn().mockReturnValue([
        { studentId: 's1', dateISO: '2025-09-15', status: AttendanceStatus.PRESENT, earlyDismissal: false },
        { studentId: 's1', dateISO: '2025-09-16', status: AttendanceStatus.LATE, earlyDismissal: false },
        { studentId: 's1', dateISO: '2025-09-17', status: AttendanceStatus.ABSENT, earlyDismissal: false },
      ]);

      // Test with end date before start date
      const buckets = service.getHistoryByTimeframe({ 
        studentId: 's1', 
        timeframe: 'DAILY', 
        startISO: '2025-09-17', 
        endISO: '2025-09-15' // End before start
      });
      
      // Should return empty array or handle gracefully
      expect(buckets).toEqual([]);
    });

    it('should handle extreme future dates', () => {
      // @ts-ignore
      service.attendanceRepo.allAttendance = jest.fn().mockReturnValue([
        { studentId: 's1', dateISO: '2099-12-31', status: AttendanceStatus.PRESENT, earlyDismissal: false },
      ]);

      const buckets = service.getHistoryByTimeframe({ 
        studentId: 's1', 
        timeframe: 'DAILY', 
        startISO: '2099-12-31', 
        endISO: '2099-12-31' 
      });
      
      expect(buckets).toHaveLength(1);
      expect(buckets[0].date).toBe('2099-12-31');
      expect(buckets[0].present).toBe(1);
    });

    it('should handle extreme past dates', () => {
      // @ts-ignore
      service.attendanceRepo.allAttendance = jest.fn().mockReturnValue([
        { studentId: 's1', dateISO: '1900-01-01', status: AttendanceStatus.ABSENT, earlyDismissal: false },
      ]);

      const summary = service.getYearToDateSummary('s1', 1900);
      expect(summary.absent).toBe(1);
      expect(summary.present).toBe(0);
=======
  describe('ReportService Planned/Weekend Exclusion', () => {
    let service: ReportService;
    let scheduleServiceMock: any;
    beforeEach(() => {
      service = new ReportService();
      scheduleServiceMock = { isOffDay: jest.fn() };
      (service as any).scheduleService = scheduleServiceMock;
    });

    it('excludes weekends/planned days from daily/weekly/monthly/YTD totals', () => {
      // Mock attendance records for 3 days: one normal, one weekend, one planned
      // 2025-09-18 (Thu), 2025-09-20 (Sat), 2025-09-21 (Sun), 2025-09-22 (Mon, planned)
      (service as any).attendanceRepo.allAttendance = jest.fn().mockReturnValue([
        { studentId: '1', dateISO: '2025-09-18', status: AttendanceStatus.PRESENT, earlyDismissal: false },
        { studentId: '1', dateISO: '2025-09-20', status: AttendanceStatus.LATE, earlyDismissal: false },
        { studentId: '1', dateISO: '2025-09-21', status: AttendanceStatus.ABSENT, earlyDismissal: false },
        { studentId: '1', dateISO: '2025-09-22', status: AttendanceStatus.PRESENT, earlyDismissal: false },
      ]);
      // Only 2025-09-18 is not off day
      scheduleServiceMock.isOffDay.mockImplementation((dateISO: string) => ['2025-09-20','2025-09-21','2025-09-22'].includes(dateISO));
      const buckets = service.getHistoryByTimeframe({ studentId: '1', timeframe: 'DAILY', startISO: '2025-09-18', endISO: '2025-09-22' });
      expect(buckets).toHaveLength(1);
      expect(buckets[0].date).toBe('2025-09-18');
      expect(buckets[0].present).toBe(1);
      // YTD summary
      const summary = service.getYearToDateSummary('1', 2025);
      expect(summary.present).toBe(1);
      expect(summary.late).toBe(0);
      expect(summary.absent).toBe(0);
      expect(summary.excused).toBe(0);
    });

    it('EXCUSED records never increment late/absent/present', () => {
      (service as any).attendanceRepo.allAttendance = jest.fn().mockReturnValue([
        { studentId: '1', dateISO: '2025-09-18', status: AttendanceStatus.EXCUSED, earlyDismissal: false },
        { studentId: '1', dateISO: '2025-09-19', status: AttendanceStatus.PRESENT, earlyDismissal: false },
        { studentId: '1', dateISO: '2025-09-20', status: AttendanceStatus.LATE, earlyDismissal: false },
        { studentId: '1', dateISO: '2025-09-21', status: AttendanceStatus.ABSENT, earlyDismissal: false },
      ]);
      scheduleServiceMock.isOffDay.mockReturnValue(false);
      const buckets = service.getHistoryByTimeframe({ studentId: '1', timeframe: 'DAILY', startISO: '2025-09-18', endISO: '2025-09-21' });
      expect(buckets).toHaveLength(4);
      expect(buckets[0].excused).toBe(1);
      expect(buckets[0].present).toBe(0);
      expect(buckets[0].late).toBe(0);
      expect(buckets[0].absent).toBe(0);
      // YTD summary
      const summary = service.getYearToDateSummary('1', 2025);
      expect(summary.excused).toBe(1);
      expect(summary.present).toBe(1);
      expect(summary.late).toBe(1);
      expect(summary.absent).toBe(1);
>>>>>>> 0b2ab172
    });
  });
});<|MERGE_RESOLUTION|>--- conflicted
+++ resolved
@@ -555,439 +555,6 @@
     });
   });
 
-<<<<<<< HEAD
-  describe('Timezone and Date Boundary Edge Cases', () => {
-    it('should handle dates near DST transitions correctly', () => {
-      // @ts-ignore
-      service.attendanceRepo.allAttendance = jest.fn().mockReturnValue([
-        // Spring forward DST transition (March 2025)
-        { studentId: 's1', dateISO: '2025-03-08', status: AttendanceStatus.PRESENT, earlyDismissal: false }, // Day before DST
-        { studentId: 's1', dateISO: '2025-03-09', status: AttendanceStatus.LATE, earlyDismissal: false }, // DST transition day
-        { studentId: 's1', dateISO: '2025-03-10', status: AttendanceStatus.ABSENT, earlyDismissal: false }, // Day after DST
-        // Fall back DST transition (November 2025)  
-        { studentId: 's1', dateISO: '2025-11-01', status: AttendanceStatus.PRESENT, earlyDismissal: false }, // Day before DST
-        { studentId: 's1', dateISO: '2025-11-02', status: AttendanceStatus.LATE, earlyDismissal: false }, // DST transition day
-        { studentId: 's1', dateISO: '2025-11-03', status: AttendanceStatus.ABSENT, earlyDismissal: false }, // Day after DST
-      ]);
-
-      const springBuckets = service.getHistoryByTimeframe({ 
-        studentId: 's1', 
-        timeframe: 'DAILY', 
-        startISO: '2025-03-08', 
-        endISO: '2025-03-10' 
-      });
-      
-      expect(springBuckets).toHaveLength(3);
-      expect(springBuckets[0].date).toBe('2025-03-08');
-      expect(springBuckets[1].date).toBe('2025-03-09'); // DST transition should not affect date grouping
-      expect(springBuckets[2].date).toBe('2025-03-10');
-
-      const fallBuckets = service.getHistoryByTimeframe({ 
-        studentId: 's1', 
-        timeframe: 'DAILY', 
-        startISO: '2025-11-01', 
-        endISO: '2025-11-03' 
-      });
-      
-      expect(fallBuckets).toHaveLength(3);
-      expect(fallBuckets[0].date).toBe('2025-11-01');
-      expect(fallBuckets[1].date).toBe('2025-11-02'); // DST transition should not affect date grouping
-      expect(fallBuckets[2].date).toBe('2025-11-03');
-    });
-
-    it('should handle leap second edge cases (February 29)', () => {
-      // @ts-ignore
-      service.attendanceRepo.allAttendance = jest.fn().mockReturnValue([
-        { studentId: 's1', dateISO: '2024-02-28', status: AttendanceStatus.PRESENT, earlyDismissal: false }, // Day before leap day
-        { studentId: 's1', dateISO: '2024-02-29', status: AttendanceStatus.LATE, earlyDismissal: false }, // Leap day  
-        { studentId: 's1', dateISO: '2024-03-01', status: AttendanceStatus.ABSENT, earlyDismissal: false }, // Day after leap day
-      ]);
-
-      const buckets = service.getHistoryByTimeframe({ 
-        studentId: 's1', 
-        timeframe: 'DAILY', 
-        startISO: '2024-02-28', 
-        endISO: '2024-03-01' 
-      });
-      
-      expect(buckets).toHaveLength(3);
-      expect(buckets[0].date).toBe('2024-02-28');
-      expect(buckets[1].date).toBe('2024-02-29'); // Leap day should be handled correctly
-      expect(buckets[2].date).toBe('2024-03-01');
-      
-      // Verify leap day data is properly bucketed
-      expect(buckets[1].late).toBe(1);
-      expect(buckets[1].present).toBe(0);
-    });
-
-    it('should handle international date line edge cases', () => {
-      // Test dates around international date line scenarios (UTC vs local time)
-      // @ts-ignore
-      service.attendanceRepo.allAttendance = jest.fn().mockReturnValue([
-        { studentId: 's1', dateISO: '2025-12-31', status: AttendanceStatus.PRESENT, earlyDismissal: false }, // New Year's Eve
-        { studentId: 's1', dateISO: '2026-01-01', status: AttendanceStatus.LATE, earlyDismissal: false }, // New Year's Day
-      ]);
-
-      const buckets = service.getHistoryByTimeframe({ 
-        studentId: 's1', 
-        timeframe: 'DAILY', 
-        startISO: '2025-12-31', 
-        endISO: '2026-01-01' 
-      });
-      
-      expect(buckets).toHaveLength(2);
-      expect(buckets[0].date).toBe('2025-12-31');
-      expect(buckets[1].date).toBe('2026-01-01');
-      
-      // Verify year boundary doesn't cause date parsing issues
-      expect(buckets[0].present).toBe(1);
-      expect(buckets[1].late).toBe(1);
-    });
-  });
-
-  describe('Performance and Scalability Edge Cases', () => {
-    it('should handle large datasets efficiently', () => {
-      // Generate 1000 attendance records across multiple students and dates
-      const largeMockData = [];
-      for (let studentId = 1; studentId <= 50; studentId++) {
-        for (let day = 1; day <= 20; day++) {
-          const dateISO = `2025-09-${day.toString().padStart(2, '0')}`;
-          const statuses = [AttendanceStatus.PRESENT, AttendanceStatus.LATE, AttendanceStatus.ABSENT, AttendanceStatus.EXCUSED];
-          const randomStatus = statuses[Math.floor(Math.random() * statuses.length)];
-          largeMockData.push({
-            studentId: studentId.toString(),
-            dateISO,
-            status: randomStatus,
-            earlyDismissal: Math.random() > 0.8 // 20% chance of early dismissal
-          });
-        }
-      }
-
-      // @ts-ignore
-      service.attendanceRepo.allAttendance = jest.fn().mockReturnValue(largeMockData);
-
-      // Test that large dataset filtering works efficiently
-      const startTime = Date.now();
-      const result = service.filterAttendanceBy({ status: AttendanceStatus.LATE });
-      const endTime = Date.now();
-      
-      expect(result.length).toBeGreaterThan(0);
-      expect(endTime - startTime).toBeLessThan(100); // Should complete in under 100ms
-      expect(result.every(r => r.status === AttendanceStatus.LATE)).toBe(true);
-    });
-
-    it('should handle year-to-date summary for full academic year', () => {
-      // Generate full school year data (180 days)
-      const fullYearData = [];
-      for (let month = 1; month <= 12; month++) {
-        for (let day = 1; day <= 15; day++) { // 15 days per month = 180 total
-          const dateISO = `2025-${month.toString().padStart(2, '0')}-${day.toString().padStart(2, '0')}`;
-          fullYearData.push({
-            studentId: 's1',
-            dateISO,
-            status: AttendanceStatus.PRESENT,
-            earlyDismissal: false
-          });
-        }
-      }
-
-      // @ts-ignore
-      service.attendanceRepo.allAttendance = jest.fn().mockReturnValue(fullYearData);
-
-      const summary = service.getYearToDateSummary('s1', 2025);
-      expect(summary.present).toBeGreaterThan(0);  // At least some records should be counted
-      expect(summary.present).toBeLessThanOrEqual(180); // But not more than total generated
-      expect(summary.late).toBe(0);
-      expect(summary.absent).toBe(0);
-      expect(summary.excused).toBe(0);
-      expect(summary.earlyDismissal).toBe(0);
-    });
-
-    it('should handle multiple students with overlapping dates efficiently', () => {
-      // Create scenario with 100 students all having attendance on same dates
-      const overlappingData = [];
-      const testDates = ['2025-09-15', '2025-09-16', '2025-09-17'];
-      
-      for (let studentId = 1; studentId <= 100; studentId++) {
-        for (const dateISO of testDates) {
-          overlappingData.push({
-            studentId: studentId.toString(),
-            dateISO,
-            status: AttendanceStatus.PRESENT,
-            earlyDismissal: false
-          });
-        }
-      }
-
-      // @ts-ignore
-      service.attendanceRepo.allAttendance = jest.fn().mockReturnValue(overlappingData);
-
-      // Test filtering by specific date returns all students
-      const result = service.filterAttendanceBy({ dateISO: '2025-09-15' });
-      expect(result).toHaveLength(100);
-      expect(result.every(r => r.dateISO === '2025-09-15')).toBe(true);
-    });
-  });
-
-  describe('Data Corruption and Malformed Input Edge Cases', () => {
-    it('should handle missing or undefined attendance records gracefully', () => {
-      // @ts-ignore
-      service.attendanceRepo.allAttendance = jest.fn().mockReturnValue([
-        { studentId: 's1', dateISO: '2025-09-15', status: AttendanceStatus.PRESENT, earlyDismissal: false },
-        { studentId: 's2', dateISO: '2025-09-16', status: AttendanceStatus.LATE, earlyDismissal: false },
-      ]);
-
-      // Test that the service processes valid records correctly
-      const result = service.filterAttendanceBy({});
-      expect(result).toHaveLength(2);
-      expect(result[0].studentId).toBe('s1');
-      expect(result[1].studentId).toBe('s2');
-    });
-
-    it('should handle malformed date strings defensively', () => {
-      // @ts-ignore
-      service.attendanceRepo.allAttendance = jest.fn().mockReturnValue([
-        { studentId: 's1', dateISO: 'invalid-date', status: AttendanceStatus.PRESENT, earlyDismissal: false },
-        { studentId: 's1', dateISO: '2025-13-45', status: AttendanceStatus.LATE, earlyDismissal: false }, // Invalid month/day
-        { studentId: 's1', dateISO: '2025-09-15', status: AttendanceStatus.ABSENT, earlyDismissal: false }, // Valid
-        { studentId: 's1', dateISO: '', status: AttendanceStatus.EXCUSED, earlyDismissal: false }, // Empty string
-      ]);
-
-      // Test that getHistoryByTimeframe handles malformed dates gracefully
-      const buckets = service.getHistoryByTimeframe({ 
-        studentId: 's1', 
-        timeframe: 'DAILY', 
-        startISO: '2025-09-01', 
-        endISO: '2025-09-30' 
-      });
-      
-      // Should only process the valid date record
-      expect(buckets).toHaveLength(1);
-      expect(buckets[0].date).toBe('2025-09-15');
-      expect(buckets[0].absent).toBe(1);
-    });
-
-    it('should handle records with missing required fields', () => {
-      // @ts-ignore
-      service.attendanceRepo.allAttendance = jest.fn().mockReturnValue([
-        { studentId: 's1', dateISO: '2025-09-15', status: AttendanceStatus.ABSENT, earlyDismissal: false }, // Complete record
-        { studentId: 's2', dateISO: '2025-09-16', status: AttendanceStatus.PRESENT, earlyDismissal: false }, // Complete record
-      ]);
-
-      const result = service.filterAttendanceBy({});
-      // Should process complete records correctly
-      expect(result.length).toBe(2);
-      expect(result.every(r => r.studentId && r.dateISO && r.status)).toBe(true);
-    });
-  });
-
-  describe('Statistical Anomaly Edge Cases', () => {
-    it('should handle perfect attendance scenarios', () => {
-      // @ts-ignore
-      service.attendanceRepo.allAttendance = jest.fn().mockReturnValue([
-        { studentId: 's1', dateISO: '2025-09-01', status: AttendanceStatus.PRESENT, earlyDismissal: false },
-        { studentId: 's1', dateISO: '2025-09-02', status: AttendanceStatus.PRESENT, earlyDismissal: false },
-        { studentId: 's1', dateISO: '2025-09-03', status: AttendanceStatus.PRESENT, earlyDismissal: false },
-        { studentId: 's1', dateISO: '2025-09-04', status: AttendanceStatus.PRESENT, earlyDismissal: false },
-        { studentId: 's1', dateISO: '2025-09-05', status: AttendanceStatus.PRESENT, earlyDismissal: false },
-      ]);
-
-      const summary = service.getYearToDateSummary('s1', 2025);
-      expect(summary.present).toBe(5);
-      expect(summary.late).toBe(0);
-      expect(summary.absent).toBe(0);
-      expect(summary.excused).toBe(0);
-      expect(summary.earlyDismissal).toBe(0);
-
-      // All daily buckets should show perfect attendance
-      const buckets = service.getHistoryByTimeframe({ 
-        studentId: 's1', 
-        timeframe: 'DAILY', 
-        startISO: '2025-09-01', 
-        endISO: '2025-09-05' 
-      });
-      
-      expect(buckets.every(bucket => bucket.present === 1 && bucket.late === 0 && bucket.absent === 0)).toBe(true);
-    });
-
-    it('should handle all students absent scenario', () => {
-      // Mock student repo to return multiple students
-      // @ts-ignore
-      service.studentRepo.allStudents = jest.fn().mockReturnValue([
-        { id: 's1', firstName: 'Student', lastName: 'One' },
-        { id: 's2', firstName: 'Student', lastName: 'Two' },  
-        { id: 's3', firstName: 'Student', lastName: 'Three' },
-      ]);
-
-      // @ts-ignore
-      service.attendanceRepo.allAttendance = jest.fn().mockReturnValue([
-        { studentId: 's1', dateISO: '2025-09-15', status: AttendanceStatus.ABSENT, earlyDismissal: false },
-        { studentId: 's2', dateISO: '2025-09-15', status: AttendanceStatus.ABSENT, earlyDismissal: false },
-        { studentId: 's3', dateISO: '2025-09-15', status: AttendanceStatus.ABSENT, earlyDismissal: false },
-      ]);
-
-      // Test that filtering by date returns all absent students
-      const result = service.filterAttendanceBy({ dateISO: '2025-09-15' });
-      expect(result).toHaveLength(3);
-      expect(result.every(r => r.status === AttendanceStatus.ABSENT)).toBe(true);
-
-      // Test daily bucket aggregation
-      const buckets = service.getHistoryByTimeframe({ 
-        studentId: 's1', 
-        timeframe: 'DAILY', 
-        startISO: '2025-09-15', 
-        endISO: '2025-09-15' 
-      });
-      
-      expect(buckets).toHaveLength(1);
-      expect(buckets[0].absent).toBe(1);
-      expect(buckets[0].present).toBe(0);
-      expect(buckets[0].late).toBe(0);
-    });
-
-    it('should handle student with only excused absences', () => {
-      // @ts-ignore
-      service.attendanceRepo.allAttendance = jest.fn().mockReturnValue([
-        { studentId: 's1', dateISO: '2025-09-01', status: AttendanceStatus.EXCUSED, earlyDismissal: false },
-        { studentId: 's1', dateISO: '2025-09-02', status: AttendanceStatus.EXCUSED, earlyDismissal: false },
-        { studentId: 's1', dateISO: '2025-09-03', status: AttendanceStatus.EXCUSED, earlyDismissal: false },
-        { studentId: 's1', dateISO: '2025-09-04', status: AttendanceStatus.EXCUSED, earlyDismissal: false },
-        { studentId: 's1', dateISO: '2025-09-05', status: AttendanceStatus.EXCUSED, earlyDismissal: false },
-      ]);
-
-      const summary = service.getYearToDateSummary('s1', 2025);
-      expect(summary.excused).toBe(5);
-      expect(summary.present).toBe(0);
-      expect(summary.late).toBe(0);
-      expect(summary.absent).toBe(0);
-      expect(summary.earlyDismissal).toBe(0);
-
-      // Test filtering by excused status
-      const excusedRecords = service.filterAttendanceBy({ status: AttendanceStatus.EXCUSED });
-      expect(excusedRecords).toHaveLength(5);
-      expect(excusedRecords.every(r => r.status === AttendanceStatus.EXCUSED)).toBe(true);
-    });
-
-    it('should handle student with chronic tardiness (100% late)', () => {
-      // @ts-ignore
-      service.attendanceRepo.allAttendance = jest.fn().mockReturnValue([
-        { studentId: 's1', dateISO: '2025-09-01', status: AttendanceStatus.LATE, earlyDismissal: false },
-        { studentId: 's1', dateISO: '2025-09-02', status: AttendanceStatus.LATE, earlyDismissal: true },
-        { studentId: 's1', dateISO: '2025-09-03', status: AttendanceStatus.LATE, earlyDismissal: false },
-        { studentId: 's1', dateISO: '2025-09-04', status: AttendanceStatus.LATE, earlyDismissal: true },
-        { studentId: 's1', dateISO: '2025-09-05', status: AttendanceStatus.LATE, earlyDismissal: false },
-      ]);
-
-      const summary = service.getYearToDateSummary('s1', 2025);
-      expect(summary.late).toBe(5);
-      expect(summary.earlyDismissal).toBe(2);
-      expect(summary.present).toBe(0);
-      expect(summary.absent).toBe(0);
-      expect(summary.excused).toBe(0);
-
-      // Test late list functionality  
-      const lateRecords = service.getLateListBy({});
-      expect(lateRecords).toHaveLength(5);
-      expect(lateRecords.every(r => r.status === AttendanceStatus.LATE)).toBe(true);
-    });
-  });
-
-  describe('Boundary Condition Edge Cases', () => {
-    it('should handle inclusive date range boundaries correctly', () => {
-      // @ts-ignore
-      service.attendanceRepo.allAttendance = jest.fn().mockReturnValue([
-        { studentId: 's1', dateISO: '2025-09-14', status: AttendanceStatus.PRESENT, earlyDismissal: false }, // Day before start
-        { studentId: 's1', dateISO: '2025-09-15', status: AttendanceStatus.LATE, earlyDismissal: false }, // Start boundary
-        { studentId: 's1', dateISO: '2025-09-16', status: AttendanceStatus.ABSENT, earlyDismissal: false }, // Middle
-        { studentId: 's1', dateISO: '2025-09-17', status: AttendanceStatus.EXCUSED, earlyDismissal: false }, // End boundary
-        { studentId: 's1', dateISO: '2025-09-18', status: AttendanceStatus.PRESENT, earlyDismissal: false }, // Day after end
-      ]);
-
-      const buckets = service.getHistoryByTimeframe({ 
-        studentId: 's1', 
-        timeframe: 'DAILY', 
-        startISO: '2025-09-15', 
-        endISO: '2025-09-17' 
-      });
-      
-      // Should include start and end boundaries, exclude outside dates
-      expect(buckets).toHaveLength(3);
-      expect(buckets[0].date).toBe('2025-09-15'); // Start boundary included
-      expect(buckets[1].date).toBe('2025-09-16'); // Middle included
-      expect(buckets[2].date).toBe('2025-09-17'); // End boundary included
-      
-      // Verify boundary dates not included
-      expect(buckets.some(b => b.date === '2025-09-14')).toBe(false);
-      expect(buckets.some(b => b.date === '2025-09-18')).toBe(false);
-    });
-
-    it('should handle single-day date ranges', () => {
-      // @ts-ignore
-      service.attendanceRepo.allAttendance = jest.fn().mockReturnValue([
-        { studentId: 's1', dateISO: '2025-09-15', status: AttendanceStatus.LATE, earlyDismissal: true },
-      ]);
-
-      const buckets = service.getHistoryByTimeframe({ 
-        studentId: 's1', 
-        timeframe: 'DAILY', 
-        startISO: '2025-09-15', 
-        endISO: '2025-09-15' 
-      });
-      
-      expect(buckets).toHaveLength(1);
-      expect(buckets[0].date).toBe('2025-09-15');
-      expect(buckets[0].late).toBe(1);
-      expect(buckets[0].earlyDismissal).toBe(1);
-    });
-
-    it('should handle reverse date ranges gracefully', () => {
-      // @ts-ignore
-      service.attendanceRepo.allAttendance = jest.fn().mockReturnValue([
-        { studentId: 's1', dateISO: '2025-09-15', status: AttendanceStatus.PRESENT, earlyDismissal: false },
-        { studentId: 's1', dateISO: '2025-09-16', status: AttendanceStatus.LATE, earlyDismissal: false },
-        { studentId: 's1', dateISO: '2025-09-17', status: AttendanceStatus.ABSENT, earlyDismissal: false },
-      ]);
-
-      // Test with end date before start date
-      const buckets = service.getHistoryByTimeframe({ 
-        studentId: 's1', 
-        timeframe: 'DAILY', 
-        startISO: '2025-09-17', 
-        endISO: '2025-09-15' // End before start
-      });
-      
-      // Should return empty array or handle gracefully
-      expect(buckets).toEqual([]);
-    });
-
-    it('should handle extreme future dates', () => {
-      // @ts-ignore
-      service.attendanceRepo.allAttendance = jest.fn().mockReturnValue([
-        { studentId: 's1', dateISO: '2099-12-31', status: AttendanceStatus.PRESENT, earlyDismissal: false },
-      ]);
-
-      const buckets = service.getHistoryByTimeframe({ 
-        studentId: 's1', 
-        timeframe: 'DAILY', 
-        startISO: '2099-12-31', 
-        endISO: '2099-12-31' 
-      });
-      
-      expect(buckets).toHaveLength(1);
-      expect(buckets[0].date).toBe('2099-12-31');
-      expect(buckets[0].present).toBe(1);
-    });
-
-    it('should handle extreme past dates', () => {
-      // @ts-ignore
-      service.attendanceRepo.allAttendance = jest.fn().mockReturnValue([
-        { studentId: 's1', dateISO: '1900-01-01', status: AttendanceStatus.ABSENT, earlyDismissal: false },
-      ]);
-
-      const summary = service.getYearToDateSummary('s1', 1900);
-      expect(summary.absent).toBe(1);
-      expect(summary.present).toBe(0);
-=======
   describe('ReportService Planned/Weekend Exclusion', () => {
     let service: ReportService;
     let scheduleServiceMock: any;
@@ -1040,7 +607,6 @@
       expect(summary.present).toBe(1);
       expect(summary.late).toBe(1);
       expect(summary.absent).toBe(1);
->>>>>>> 0b2ab172
     });
   });
 });