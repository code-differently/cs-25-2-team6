import * as fs from "fs";
import * as path from "path";
import { AttendanceRecord } from "../domains/AttendanceRecords";
import { AttendanceStatus } from "../domains/AttendanceStatus";

export class FileAttendanceRepo {
  private filePath: string;

  constructor(filePath?: string) {
    this.filePath = filePath ?? path.join(__dirname, "attendance.json");
    if (!fs.existsSync(this.filePath)) {
      fs.writeFileSync(this.filePath, JSON.stringify([]));
    }
  }

  saveAttendance(record: AttendanceRecord): void {
    const records = this.allAttendance();
    
    const recordData = {
      studentId: record.studentId,
      dateISO: record.dateISO,
      status: record.status,
      late: record.late,
      earlyDismissal: record.earlyDismissal,
      onTime: record.onTime,
      excused: record.excused,
    };
    
    records.push(recordData);
    fs.writeFileSync(this.filePath, JSON.stringify(records, null, 2));
  }

  allAttendance(): AttendanceRecord[] {
    const data = fs.readFileSync(this.filePath, "utf-8");
    const recordsData = JSON.parse(data);
    return recordsData.map((data: any) => new AttendanceRecord({
      studentId: data.studentId,
      dateISO: data.dateISO,
      status: data.status as AttendanceStatus,
      late: data.late,
      earlyDismissal: data.earlyDismissal,
    }));
  }

  findAttendanceBy(studentId: string, dateISO: string): AttendanceRecord | undefined {
    const records = this.allAttendance();
    return records.find(r => r.studentId === studentId && r.dateISO === dateISO);
  }

  // New filtering methods for CLI functionality
  findAttendanceByDate(dateISO: string): AttendanceRecord[] {
    const records = this.allAttendance();
    return records.filter(record => record.dateISO === dateISO);
  }

  findAttendanceByStatus(status: AttendanceStatus): AttendanceRecord[] {
    const records = this.allAttendance();
    return records.filter(record => record.status === status);
  }

  getLateListByDate(dateISO: string): AttendanceRecord[] {
    const records = this.findAttendanceByDate(dateISO);
    return records.filter(record => record.late === true);
  }

  getEarlyDismissalListByDate(dateISO: string): AttendanceRecord[] {
    const records = this.findAttendanceByDate(dateISO);
    return records.filter(record => record.earlyDismissal === true);
  }

  getLateListByStudent(studentId: string): AttendanceRecord[] {
    const records = this.allAttendance();
    return records.filter(record => record.studentId === studentId && record.late === true);
  }

  getEarlyDismissalListByStudent(studentId: string): AttendanceRecord[] {
    const records = this.allAttendance();
    return records.filter(record => record.studentId === studentId && record.earlyDismissal === true);
  }
<<<<<<< HEAD
=======

  findByStudentAndDateRange(studentId: string, startISO: string, endISO: string): AttendanceRecord[] {
    const records = this.allAttendance();
    return records
      .filter(record => record.studentId === studentId && record.dateISO >= startISO && record.dateISO <= endISO)
      .sort((a, b) => a.dateISO.localeCompare(b.dateISO));
  }

  findAllByStudent(studentId: string): AttendanceRecord[] {
    const records = this.allAttendance();
    return records
      .filter(record => record.studentId === studentId)
      .sort((a, b) => a.dateISO.localeCompare(b.dateISO));
  }
>>>>>>> fb3986ff
}<|MERGE_RESOLUTION|>--- conflicted
+++ resolved
@@ -77,8 +77,6 @@
     const records = this.allAttendance();
     return records.filter(record => record.studentId === studentId && record.earlyDismissal === true);
   }
-<<<<<<< HEAD
-=======
 
   findByStudentAndDateRange(studentId: string, startISO: string, endISO: string): AttendanceRecord[] {
     const records = this.allAttendance();
@@ -93,5 +91,4 @@
       .filter(record => record.studentId === studentId)
       .sort((a, b) => a.dateISO.localeCompare(b.dateISO));
   }
->>>>>>> fb3986ff
 }