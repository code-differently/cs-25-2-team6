--- conflicted
+++ resolved
@@ -26,14 +26,11 @@
             </Link>
           </li>
           <li>
-<<<<<<< HEAD
-=======
             <Link href="/attendance" className={`nav-link ${isActive('/attendance') ? 'active' : ''}`}>
               ✅ Attendance
             </Link>
           </li>
           <li>
->>>>>>> bcb86f9d
             <Link href="/reports" className={`nav-link ${isActive('/reports') ? 'active' : ''}`}>
               📊 Reports
             </Link>
